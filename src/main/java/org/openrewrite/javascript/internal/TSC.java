--- conflicted
+++ resolved
@@ -88,7 +88,7 @@
 
         public void parseSourceTexts(Map<String, String> sourceTexts, BiConsumer<Node, SourceFileContext> callback) {
             importTS();
-<<<<<<< HEAD
+            assert tsParse != null;
             try (V8ValueMap sourceTextsV8 = v8Runtime.createV8ValueMap()) {
                 for (Map.Entry<String, String> entry : sourceTexts.entrySet()) {
                     sourceTextsV8.set(entry.getKey(), entry.getValue());
@@ -105,25 +105,6 @@
                             callback.accept(node, sourceFileContext);
                         }
                     });
-=======
-            try {
-                assert tsParse != null;
-                try (V8Value tmp = tsParse.call(null, sourceText)) {
-                    if (!(tmp instanceof V8ValueObject)) {
-                        throw new RuntimeException();
-                    }
-
-                    V8ValueObject obj = (V8ValueObject) tmp;
-                    TSC.Context context;
-                    TSC.Node node;
-
-                    context = TSC.Context.fromJS(obj);
-
-                    try (V8Value nodeV8 = obj.get("sourceFile")) {
-                        node = context.tscNode(nodeV8);
-                        callback.accept(node, context);
-                    }
->>>>>>> 2671ef4d
                 }
             } catch (JavetException e) {
                 throw new RuntimeException(e);
@@ -519,7 +500,7 @@
         public boolean getBooleanPropertyValue(String propertyName) {
             V8Value val;
             try {
-                val = this.object.getProperty(propertyName);
+                val = this.nodeV8.getProperty(propertyName);
             } catch (JavetException ignored) {
                 throw new IllegalStateException(String.format("Property <%s> does not exist on syntaxKind %s", propertyName, this.syntaxKind()));
             }
@@ -536,7 +517,7 @@
         public String getStringPropertyValue(String propertyName) {
             V8Value val;
             try {
-                val = this.object.getProperty(propertyName);
+                val = this.nodeV8.getProperty(propertyName);
             } catch (JavetException ignored) {
                 throw new IllegalStateException(String.format("Property <%s> does not exist on syntaxKind %s", propertyName, this.syntaxKind()));
             }
@@ -553,7 +534,7 @@
         public boolean hasProperty(String propertyName) {
             boolean isFound = false;
             try {
-                isFound = !(this.object.getProperty(propertyName) instanceof V8ValueUndefined);
+                isFound = !(this.nodeV8.getProperty(propertyName) instanceof V8ValueUndefined);
             } catch (JavetException ignored) {
             }
             return isFound;
@@ -601,18 +582,18 @@
 
         // FIXME: Remove. Temporary method to view object
         public V8ValueObject getObject() {
-            return object;
+            return nodeV8;
         }
 
 
         // FIXME: Remove. Temporary method to view context
-        public Context getContext() {
-            return context;
+        public ProgramContext getContext() {
+            return this.programContext;
         }
 
         public List<String> getOwnPropertyNames() {
             try {
-                return this.object.getOwnPropertyNames().getOwnPropertyNameStrings();
+                return this.nodeV8.getOwnPropertyNames().getOwnPropertyNameStrings();
             } catch (JavetException ex) {
                 throw new RuntimeException(ex);
             }
@@ -620,7 +601,7 @@
 
         public List<String> getPropertyNames() {
             try {
-                return this.object.getPropertyNames().getOwnPropertyNameStrings();
+                return this.nodeV8.getPropertyNames().getOwnPropertyNameStrings();
             } catch (JavetException ex) {
                 throw new RuntimeException(ex);
             }
